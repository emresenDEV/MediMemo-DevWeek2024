import React, { useEffect, useState } from "react";
import ReactScheduler from "./ReactScheduler"; 
import { useUserContext } from "../UserContext";



//__Contents__:
// Picture (round, set default icon)
// Provider Name
// Provider Practice Name
// --line break--
// Today's Appointments
// Scheduler
// Patient List
  // Select Patient
    // Patient Information
      // Submit Notes
      // View Patient Portal Profile Page
          //Insurance Coverage
            // Eligibility and Benefits (Insurance Information | In-Network/Out-of-Network)
            // Pre-Authorizations/Referrals Submitted
            // Appeals 
        // New Notes
        // History (Old Notes)
        // Current Prescriptions
        // Submit a New Prescription
        // Submit a New Pre-Authorization
        // Submit a New Referral
        // Submit a New Appeal
        // Schedule an Appointment | Follow-up
        // Messages (Appears twice, once nested here and once in the main menu | Flow: most recent message at the top)

// Messages (decided to make this two buttons so that from the main screen, the provider can see messages from patients and other providers at a glace) 
  // Provider to Patient Messages | Links to the patient's portal/profile page
  // Provider to Provider Messages | Links to the provider's profile page
// Patient Forms
  // New Patient Forms
  // Patient Form History
  // HIPPA Forms
  // Consent Forms
  // Release of Information Forms
  // Documents


// Basic Level is set up but nested components are not yet created. <-- CURRENT PLACE IN ABOVE PLAN
function ProviderPortal() {
<<<<<<< HEAD
  const provider = {
      firstName:"Jane", 
      lastName:"Doey",
      licenseType:"MD",
      userName:"doeyjMD",
      practiceName:"DoctorOffice", 
      practiceAddress:"1234 Main St",
      practiceCityStateZip: "SomeCity, FL, 12345", 
      phoneNumber:'1-234-567-8901',
      photo: ""
  }
  const defaultPhoto = ""

  return(
  // jsx here
  <div className='flexGrid'>
      {/* USER PROVIDER PIC - ROUND. INSERT DEFAULT PIC */}
      <img 
          src={provider.photo || defaultPhoto}
          alt = {'${provider.firstName} ${provider.lastName}'}
          className="user-profile-pic"
      />
      <br/>
      <h1>{provider.firstName} {provider.lastName}, ",", {provider.licenseType}</h1>
      <br/>

      <br/>
      {/* LIGHT COLORED LINE TO DIVIDE TOP FROM BUTTONS BELOW */}
      <hr className="divider-line" />
  <div className="button-container">


  </div>
  </div>
=======
  //*schedule (day/week/month options) -> sync with google calendar with patient data protected
  

  //*patient list
  //*patient interactions/surveys record
  //*patient data collection
  //*invite new patient
  //tailor new patient survey
  //messages/inbox
  //pharmacy/other provider connections


  return(
  <>
    <div className="schedule">
      {/* <ReactScheduler/> */}
      {/* <ProviderSchedule appointments={appointments} setAppointments={setAppointments} users={users} /> */}
    </div>
    {/* <MyCalendar myEventsList={myEventsList}/> */}
    {/* <p>provider portal</p> */}
  </>
>>>>>>> d8edb63d
  )
}

export default ProviderPortal<|MERGE_RESOLUTION|>--- conflicted
+++ resolved
@@ -44,42 +44,6 @@
 
 // Basic Level is set up but nested components are not yet created. <-- CURRENT PLACE IN ABOVE PLAN
 function ProviderPortal() {
-<<<<<<< HEAD
-  const provider = {
-      firstName:"Jane", 
-      lastName:"Doey",
-      licenseType:"MD",
-      userName:"doeyjMD",
-      practiceName:"DoctorOffice", 
-      practiceAddress:"1234 Main St",
-      practiceCityStateZip: "SomeCity, FL, 12345", 
-      phoneNumber:'1-234-567-8901',
-      photo: ""
-  }
-  const defaultPhoto = ""
-
-  return(
-  // jsx here
-  <div className='flexGrid'>
-      {/* USER PROVIDER PIC - ROUND. INSERT DEFAULT PIC */}
-      <img 
-          src={provider.photo || defaultPhoto}
-          alt = {'${provider.firstName} ${provider.lastName}'}
-          className="user-profile-pic"
-      />
-      <br/>
-      <h1>{provider.firstName} {provider.lastName}, ",", {provider.licenseType}</h1>
-      <br/>
-
-      <br/>
-      {/* LIGHT COLORED LINE TO DIVIDE TOP FROM BUTTONS BELOW */}
-      <hr className="divider-line" />
-  <div className="button-container">
-
-
-  </div>
-  </div>
-=======
   //*schedule (day/week/month options) -> sync with google calendar with patient data protected
   
 
@@ -101,7 +65,6 @@
     {/* <MyCalendar myEventsList={myEventsList}/> */}
     {/* <p>provider portal</p> */}
   </>
->>>>>>> d8edb63d
   )
 }
 
