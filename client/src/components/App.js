import React, { useEffect, useState } from "react";
import { useUserContext } from '../UserContext';
import { Switch, Route, useHistory } from 'react-router-dom';
// import components
import NavBar from "./NavBar";
// import Login from "./Login";
import PatientSelectProvider from "./patients/PatientSelectProvider";
import PatientPortal from "./patients/PatientPortal";
import Account from "./patients/Account";
// provider portal pages
import ClientsList from "./providers/ClientsList";
import DataEntry from "./providers/DataEntry";
<<<<<<< HEAD
import Schedule from "./providers/Schedule";

=======
import DataSettings from "./providers/DataSettings";
import EditSurvey from "./providers/EditSurvey";
import Inbox from "./providers/Inbox";
import InsuranceViewer from "./providers/InsuranceViewer";
import Schedule from "./providers/Schedule";
import ProviderPortal from "./providers/ProviderPortal";
import CustomizeDataForm from "./providers/CustomizeDataForm";
import AddAnInsurance from "./providers/AddAnInsurance";
import AddADataForm from "./providers/AddADataForm";

    function App() {
        const { user, setUser } = useUserContext();
        const [appointments, setAppointments] = useState([])
        const [selectedAppointment, setSelectedAppointment] = useState({})
        const [selectedClient, setSelectedClient] = useState({})
        const [providerOffice, setProviderOffice] = useState({providerOfficeName: 'Office Name', providerCity: 'City', providerState: 'State'})
        const [selectedInsurance, setSelectedInsurance] = useState({})
        const [selectedDataProfile, setSelectedDataProfile] = useState({})
>>>>>>> 7aa4b1a5

function App() {
    const { user, setUser } = useUserContext();
    const [appointments, setAppointments] = useState([])
    const [selectedAppointment, setSelectedAppointment] = useState({})
    const [selectedClient, setSelectedClient] = useState({})
    const [providerOffice, setProviderOffice] = useState({providerOfficeName: 'Office Name', providerCity: 'City', providerState: 'State'})

    //-----------------------------------------------------------------------------------------------------------------
    //Choose which type of user to simulate (leave the other commented out):

    //CLIENT:
    sessionStorage.setItem("type", "client")

    //PROVIDER:
    // sessionStorage.setItem("type", "provider")
    // setUser({
    //     "_password_hash": "$2b$12$vUssJqFlzpUEUCDsXQIZTu/nGlrQUJBRwlR4k6vPyixHKjo6eWIYu",
    //     "appointments": [
    //         {
    //             "allDay": null,
    //             "client": {
    //                 "email": "tom@gmail.com",
    //                 "id": 1
    //             },
    //             "clientFK": 1,
    //             "endDate": "2024-02-18T16:30:00.000Z",
    //             "exDate": null,
    //             "id": 1,
    //             "providerFK": 1,
    //             "rRule": null,
    //             "startDate": "2024-02-18T14:30:00.000Z",
    //             "title": "Well Check-Up"
    //         },
    //         {
    //             "allDay": null,
    //             "client": {
    //                 "email": "tom@gmail.com",
    //                 "id": 1
    //             },
    //             "clientFK": 1,
    //             "endDate": "2024-02-19T16:30:00.000Z",
    //             "exDate": null,
    //             "id": 2,
    //             "providerFK": 1,
    //             "rRule": null,
    //             "startDate": "2024-02-19T14:30:00.000Z",
    //             "title": "Follow Up"
    //         }
    //     ],
    //     "clients": [
    //         {
    //             "client": {
    //                 "email": "tom@gmail.com",
    //                 "id": 1
    //             }
    //         },
    //         {
    //             "client": {
    //                 "email": "jerry@gmail.com",
    //                 "id": 2
    //             }
    //         }
    //     ],
    //     "email": "velma@gmail.com",
    //     "id": 1,
    //     "provider_code": "100000000"
    // })
    //-----------------------------------------------------------------------------------------------------------------

    // console.log(appointments)
    function formatDate(date) {
        const pieces = date.split(",")
        return new Date(parseInt(pieces[0]), parseInt(pieces[1]), parseInt(pieces[2]), parseInt(pieces[3]), parseInt(pieces[4]))
    }

    // useEffect(() => {
    //     // auto-login
    //     fetch(`/${sessionStorage.type}_check_session`).then((r) => {
    //         if (r.ok) {
    //             r.json().then((u) => {
    //             setUser(u)
    //             const formattedAppointments = []
    //             const old_appointments = u.appointments
    //             old_appointments.forEach((ap) => {
    //             const new_ap = ap
    //             new_ap.startDate = formatDate(ap.startDate)
    //             if (ap.endDate.length) {new_ap.endDate = formatDate(ap.endDate)}
    //             formattedAppointments.push(new_ap)
    //     })
    //     setAppointments(formattedAppointments)
    //             });
    //         }
    //     });
    // }, [setUser]);

    // console.log(user)

    if (sessionStorage.type === "provider") {
        return (
            <div className="App">
                <Switch>
<<<<<<< HEAD
                    {/* <Route exact path = "/provider-login"> <Login type={"provider"} setUser={setUser}/> </Route> */}
                    {/* <Route exact path = "/provider-portal"> 
                        <NavBar type={"provider"} user={user} setUser={setUser}/>
                    </Route> */}
                    <Route exact path = "/">
                        <NavBar type={"provider"} user={user} setUser={setUser}/>
                        {/* <ReactScheduler/>  */}
=======
                    <Route exact path = "/provider-login"> 
                        <Login type={"provider"} setUser={setUser}/>
                    </Route>
                    <Route exact path = "/provider-portal/schedule"><NavBar type={"provider"} user={user} setUser={setUser}/>
>>>>>>> 7aa4b1a5
                        <Schedule appointments={appointments} setAppointments={setAppointments} selectedAppointment={selectedAppointment} setSelectedAppointment={setSelectedAppointment} selectedClient={selectedClient} setSelectedClient={setSelectedClient}/>
                    </Route>
                    <Route exact path = "/provider-portal/clients"><NavBar type={"provider"} user={user} setUser={setUser}/>
                        <ClientsList/>
                    </Route>
                    <Route exact path = "/provider-portal/data-entry"><NavBar type={"provider"} user={user} setUser={setUser}/>
                        <DataEntry/>
                    </Route>
<<<<<<< HEAD
=======
                    <Route exact path = "/provider-portal/data-settings"> <NavBar type={"provider"} user={user} setUser={setUser}/>
                        <DataSettings setSelectedInsurance={setSelectedInsurance} setSelectedDataProfile={setSelectedDataProfile}/>
                    </Route>
                    <Route exact path = "/provider-portal/data-settings/new-insurance"> <NavBar type={"provider"} user={user} setUser={setUser}/>
                        <AddAnInsurance/>
                    </Route>
                    <Route exact path = "/provider-portal/data-settings/insurance-viewer"> <NavBar type={"provider"} user={user} setUser={setUser}/>
                        <InsuranceViewer insurance={selectedInsurance}/>
                    </Route>
                    <Route exact path = "/provider-portal/data-settings/new-data-form"> <NavBar type={"provider"} user={user} setUser={setUser}/>
                        <AddADataForm/>
                    </Route>
                    <Route exact path = "/provider-portal/data-settings/customize-data-entry"> <NavBar type={"provider"} user={user} setUser={setUser}/>
                        <CustomizeDataForm dataProfile={selectedDataProfile} setSelectedDataProfile={setSelectedDataProfile}/>
                    </Route>
                    <Route exact path = "/provider-portal/inbox"><NavBar type={"provider"} user={user} setUser={setUser}/>
                        <Inbox/>
                    </Route>
>>>>>>> 7aa4b1a5
                </Switch>
            </div>
        )
    }

    else if (sessionStorage.type === "client") {
        return (
            <div className="App">
                <NavBar/>
                <Switch>
                    <Route exact path="/"> < PatientSelectProvider setProviderOffice={setProviderOffice}/> </Route>
                    <Route exact path="/patient-portal"> < PatientPortal providerOffice={providerOffice}/> </Route>
                    <Route exact path="/account"> < Account /></Route>
                </Switch>
            </div>
        )
    }

    // return (
    //     <div className="App">
    //         <Switch>
    //             <Route exact path = {["/", "/provider-login"]}> <Login type={"provider"} setAppointments={setAppointments}/> </Route>
    //             <Route exact path = "/client-login"> <Login type={"client"} setAppointments={setAppointments}/> </Route>
    //         </Switch>
    //     </div>
    // )
}

export default App;<|MERGE_RESOLUTION|>--- conflicted
+++ resolved
@@ -10,10 +10,6 @@
 // provider portal pages
 import ClientsList from "./providers/ClientsList";
 import DataEntry from "./providers/DataEntry";
-<<<<<<< HEAD
-import Schedule from "./providers/Schedule";
-
-=======
 import DataSettings from "./providers/DataSettings";
 import EditSurvey from "./providers/EditSurvey";
 import Inbox from "./providers/Inbox";
@@ -24,22 +20,14 @@
 import AddAnInsurance from "./providers/AddAnInsurance";
 import AddADataForm from "./providers/AddADataForm";
 
-    function App() {
-        const { user, setUser } = useUserContext();
-        const [appointments, setAppointments] = useState([])
-        const [selectedAppointment, setSelectedAppointment] = useState({})
-        const [selectedClient, setSelectedClient] = useState({})
-        const [providerOffice, setProviderOffice] = useState({providerOfficeName: 'Office Name', providerCity: 'City', providerState: 'State'})
-        const [selectedInsurance, setSelectedInsurance] = useState({})
-        const [selectedDataProfile, setSelectedDataProfile] = useState({})
->>>>>>> 7aa4b1a5
-
 function App() {
     const { user, setUser } = useUserContext();
     const [appointments, setAppointments] = useState([])
     const [selectedAppointment, setSelectedAppointment] = useState({})
     const [selectedClient, setSelectedClient] = useState({})
     const [providerOffice, setProviderOffice] = useState({providerOfficeName: 'Office Name', providerCity: 'City', providerState: 'State'})
+    const [selectedInsurance, setSelectedInsurance] = useState({})
+    const [selectedDataProfile, setSelectedDataProfile] = useState({})
 
     //-----------------------------------------------------------------------------------------------------------------
     //Choose which type of user to simulate (leave the other commented out):
@@ -135,20 +123,10 @@
         return (
             <div className="App">
                 <Switch>
-<<<<<<< HEAD
-                    {/* <Route exact path = "/provider-login"> <Login type={"provider"} setUser={setUser}/> </Route> */}
-                    {/* <Route exact path = "/provider-portal"> 
-                        <NavBar type={"provider"} user={user} setUser={setUser}/>
+                    {/* <Route exact path = "/provider-login"> 
+                        <Login type={"provider"} setUser={setUser}/>
                     </Route> */}
-                    <Route exact path = "/">
-                        <NavBar type={"provider"} user={user} setUser={setUser}/>
-                        {/* <ReactScheduler/>  */}
-=======
-                    <Route exact path = "/provider-login"> 
-                        <Login type={"provider"} setUser={setUser}/>
-                    </Route>
-                    <Route exact path = "/provider-portal/schedule"><NavBar type={"provider"} user={user} setUser={setUser}/>
->>>>>>> 7aa4b1a5
+                    <Route exact path = "/"><NavBar type={"provider"} user={user} setUser={setUser}/>
                         <Schedule appointments={appointments} setAppointments={setAppointments} selectedAppointment={selectedAppointment} setSelectedAppointment={setSelectedAppointment} selectedClient={selectedClient} setSelectedClient={setSelectedClient}/>
                     </Route>
                     <Route exact path = "/provider-portal/clients"><NavBar type={"provider"} user={user} setUser={setUser}/>
@@ -157,8 +135,6 @@
                     <Route exact path = "/provider-portal/data-entry"><NavBar type={"provider"} user={user} setUser={setUser}/>
                         <DataEntry/>
                     </Route>
-<<<<<<< HEAD
-=======
                     <Route exact path = "/provider-portal/data-settings"> <NavBar type={"provider"} user={user} setUser={setUser}/>
                         <DataSettings setSelectedInsurance={setSelectedInsurance} setSelectedDataProfile={setSelectedDataProfile}/>
                     </Route>
@@ -174,10 +150,6 @@
                     <Route exact path = "/provider-portal/data-settings/customize-data-entry"> <NavBar type={"provider"} user={user} setUser={setUser}/>
                         <CustomizeDataForm dataProfile={selectedDataProfile} setSelectedDataProfile={setSelectedDataProfile}/>
                     </Route>
-                    <Route exact path = "/provider-portal/inbox"><NavBar type={"provider"} user={user} setUser={setUser}/>
-                        <Inbox/>
-                    </Route>
->>>>>>> 7aa4b1a5
                 </Switch>
             </div>
         )
