--- conflicted
+++ resolved
@@ -1,5 +1,5 @@
-<<<<<<< HEAD
-import React, { useState } from "react";
+import React, { useEffect, useState } from "react";
+import { useUserContext } from '../UserContext';
 import { Switch, Route, useHistory } from 'react-router-dom';
 // import components
 import NavBar from "./NavBar";
@@ -19,25 +19,7 @@
 import Referrals from "./Referrals";
 import Results from "./Results";
 import Vitals from "./Vitals";
-
-function App() {
-    // javascript here
-    // const [user, setUser] = useState("")
-    const [user, setUser] = useState({type:"patient"})
-    const [providerOffice, setProviderOffice] = useState({providerOfficeName: 'Office Name', providerCity: 'City', providerState: 'State'})
-    const history = useHistory();
-    history.push('/patient-select-provider')
-    // const [user, setUser] = useState({type:"provider"})
-    // return jsx
-=======
-import React, { useEffect, useState } from "react";
-import { Switch, Route } from 'react-router-dom';
-// import components
-import NavBar from "./NavBar";
-import Login from "./Login";
-import PatientPortal from "./PatientPortal";
-// import ProviderPortal from "./ProviderPortal";
-import { useUserContext } from '../UserContext';
+// provider portal pages
 import ClientsList from "./ClientsList";
 import AddAClient from "./AddAClient";
 import EditSurvey from "./EditSurvey";
@@ -46,44 +28,18 @@
 import Test from "./Test";
 import DataEntry from "./DataEntry";
 
-
-function App() {
-    const { user, setUser } = useUserContext();
-    const [appointments, setAppointments] = useState([])
-    const [selectedAppointment, setSelectedAppointment] = useState({})
-    const [selectedClient, setSelectedClient] = useState({})
->>>>>>> d8edb63d
+    function App() {
+        const { user, setUser } = useUserContext();
+        const [appointments, setAppointments] = useState([])
+        const [selectedAppointment, setSelectedAppointment] = useState({})
+        const [selectedClient, setSelectedClient] = useState({})
+        const [providerOffice, setProviderOffice] = useState({providerOfficeName: 'Office Name', providerCity: 'City', providerState: 'State'})
 
     function formatDate(date) {
         const pieces = date.split(",")
         return new Date(parseInt(pieces[0]), parseInt(pieces[1]), parseInt(pieces[2]), parseInt(pieces[3]), parseInt(pieces[4]))
     }
 
-<<<<<<< HEAD
-    // if(!user) return (
-    //     <div className="App">
-    //         <Login/>
-    //     </div>
-    // )
-
-    if (user.type === 'patient') return (
-        <div className="App">
-            <NavBar/>
-            <Switch>
-                <Route exact path="/patient-select-provider"> < PatientSelectProvider setProviderOffice={setProviderOffice}/> </Route>
-                <Route exact path="/patient-portal"> < PatientPortal providerOffice={providerOffice}/> </Route>
-                <Route exact path="/account"> < Account /></Route>
-            </Switch>
-        </div>
-    )
-    
-    if (user.type === 'provider') return (
-        <>
-            <NavBar/>
-            <ProviderPortal/>
-        </>
-    )
-=======
     useEffect(() => {
         // auto-login
         fetch(`/${sessionStorage.type}_check_session`).then((r) => {
@@ -104,6 +60,23 @@
         });
     }, [setUser]);
 
+    if (user.type === 'patient') return (
+        <div className="App">
+            <NavBar/>
+            <Switch>
+                <Route exact path="/patient-select-provider"> < PatientSelectProvider setProviderOffice={setProviderOffice}/> </Route>
+                <Route exact path="/patient-portal"> < PatientPortal providerOffice={providerOffice}/> </Route>
+                <Route exact path="/account"> < Account /></Route>
+            </Switch>
+        </div>
+    )
+    
+    if (user.type === 'provider') return (
+        <>
+            <NavBar/>
+            <ProviderPortal/>
+        </>
+    )
     // console.log(user)
 
     if (sessionStorage.type === "provider") {
@@ -149,7 +122,6 @@
             </div>
         )
     }
->>>>>>> d8edb63d
 
     return (
         <div className="App">
