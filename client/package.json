{
  "name": "medimemo",
  "version": "0.1.0",
  "private": true,
  "proxy": "http://127.0.0.1:8000",
  "dependencies": {
    "@emotion/react": "^11.11.3",
    "@emotion/styled": "^11.11.0",
    "@mui/icons-material": "^5.15.10",
    "@mui/material": "^5.15.10",
    "@testing-library/jest-dom": "^5.17.0",
    "@testing-library/react": "^13.4.0",
    "@testing-library/user-event": "^13.5.0",
    "react": "^18.2.0",
    "react-dom": "^18.2.0",
    "react-router-dom": "5.3.4",
<<<<<<< HEAD
    "react-scripts": "^3.0.1",
    "web-vitals": "^2.1.4"
=======
    "react-scripts": "5.0.1",
    "web-vitals": "^2.1.4",
    "bcryptjs": "*"
>>>>>>> f8caca2e
  },
  "scripts": {
    "start": "react-scripts start",
    "build": "react-scripts build",
    "test": "react-scripts test",
    "eject": "react-scripts eject"
  },
  "eslintConfig": {
    "extends": [
      "react-app",
      "react-app/jest"
    ]
  },
  "browserslist": {
    "production": [
      ">0.2%",
      "not dead",
      "not op_mini all"
    ],
    "development": [
      "last 1 chrome version",
      "last 1 firefox version",
      "last 1 safari version"
    ]
  }
}<|MERGE_RESOLUTION|>--- conflicted
+++ resolved
@@ -14,14 +14,9 @@
     "react": "^18.2.0",
     "react-dom": "^18.2.0",
     "react-router-dom": "5.3.4",
-<<<<<<< HEAD
-    "react-scripts": "^3.0.1",
-    "web-vitals": "^2.1.4"
-=======
     "react-scripts": "5.0.1",
     "web-vitals": "^2.1.4",
     "bcryptjs": "*"
->>>>>>> f8caca2e
   },
   "scripts": {
     "start": "react-scripts start",
